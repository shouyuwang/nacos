--- conflicted
+++ resolved
@@ -27,17 +27,10 @@
 import org.springframework.data.domain.PageRequest;
 import org.springframework.stereotype.Component;
 
-<<<<<<< HEAD
-=======
-import javax.annotation.PostConstruct;
-import java.sql.ResultSet;
-import java.sql.SQLException;
-import java.util.ArrayList;
 import java.util.List;
+import java.util.stream.Collectors;
 
-import static com.alibaba.nacos.config.server.service.repository.RowMapperManager.ROLE_INFO_ROW_MAPPER;
 
->>>>>>> 7a471c51
 /**
  * Implemetation of ExternalRolePersistServiceImpl.
  *
@@ -46,12 +39,12 @@
 @Conditional(value = ConditionOnExternalStorage.class)
 @Component
 public class ExternalRolePersistServiceImpl implements RolePersistService {
-    
+
     @Autowired
     private RolesRepository rolesRepository;
-    
+
     public Page<RoleInfo> getRoles(int pageNo, int pageSize) {
-    
+
         org.springframework.data.domain.Page<RolesEntity> sPage = rolesRepository
                 .findAll(null, PageRequest.of(pageNo, pageSize));
         Page<RoleInfo> page = new Page<>();
@@ -61,9 +54,9 @@
         page.setTotalCount((int) sPage.getTotalElements());
         return page;
     }
-    
+
     public Page<RoleInfo> getRolesByUserName(String username, int pageNo, int pageSize) {
-    
+
         org.springframework.data.domain.Page<RolesEntity> sPage = rolesRepository
                 .findAll(QRolesEntity.rolesEntity.username.eq(username), PageRequest.of(pageNo, pageSize));
         Page<RoleInfo> page = new Page<>();
@@ -73,7 +66,7 @@
         page.setTotalCount((int) sPage.getTotalElements());
         return page;
     }
-    
+
     /**
      * Execute add role operation.
      *
@@ -81,10 +74,10 @@
      * @param userName username string value.
      */
     public void addRole(String role, String userName) {
-    
+
         rolesRepository.save(new RolesEntity(userName, role));
     }
-    
+
     /**
      * Execute delete role operation.
      *
@@ -94,7 +87,7 @@
         Iterable<RolesEntity> iterable = rolesRepository.findAll(QRolesEntity.rolesEntity.role.eq(role));
         rolesRepository.deleteAll(iterable);
     }
-    
+
     /**
      * Execute delete role operation.
      *
@@ -104,28 +97,15 @@
     public void deleteRole(String role, String username) {
         QRolesEntity qRoles = QRolesEntity.rolesEntity;
         rolesRepository.findOne(qRoles.role.eq(role).and(qRoles.username.eq(username)))
-                .ifPresent(s -> rolesRepository.delete(s));
+            .ifPresent(s -> rolesRepository.delete(s));
     }
-    
-<<<<<<< HEAD
- 
-=======
+
+
     @Override
     public List<String> findRolesLikeRoleName(String role) {
-        String sql = "SELECT role FROM roles WHERE role like '%' ? '%'";
-        List<String> users = this.jt.queryForList(sql, new String[]{role}, String.class);
-        return users;
+        List<RolesEntity> rolesEntities = (List<RolesEntity>) rolesRepository.findAll(QRolesEntity.rolesEntity.role.like(role));
+        return rolesEntities.stream().map(s -> s.getRole()).collect(Collectors.toList());
     }
-    
-    private static final class RoleInfoRowMapper implements RowMapper<RoleInfo> {
-        
-        @Override
-        public RoleInfo mapRow(ResultSet rs, int rowNum) throws SQLException {
-            RoleInfo roleInfo = new RoleInfo();
-            roleInfo.setRole(rs.getString("role"));
-            roleInfo.setUsername(rs.getString("username"));
-            return roleInfo;
-        }
-    }
->>>>>>> 7a471c51
+
+
 }