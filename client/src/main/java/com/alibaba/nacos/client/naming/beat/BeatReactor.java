--- conflicted
+++ resolved
@@ -58,27 +58,15 @@
         executorService.schedule(new BeatProcessor(), 0, TimeUnit.MILLISECONDS);
     }
 
-<<<<<<< HEAD
     public void addBeatInfo(String dom, String groupName, BeatInfo beatInfo) {
-        NAMING_LOGGER.info("BEAT", "adding beat: {} to beat map.", beatInfo);
+        NAMING_LOGGER.info("[BEAT] adding beat: {} to beat map.", beatInfo);
         dom2Beat.put(buildKey(dom, groupName, beatInfo.getIp(), beatInfo.getPort()), beatInfo);
         MetricsMonitor.getDom2BeatSizeMonitor().set(dom2Beat.size());
     }
 
     public void removeBeatInfo(String dom, String groupName, String ip, int port) {
-        NAMING_LOGGER.info("BEAT", "removing beat: {}:{}:{} from beat map.", dom, ip, port);
+        NAMING_LOGGER.info("[BEAT] removing beat: {}:{}:{} from beat map.", dom, ip, port);
         dom2Beat.remove(buildKey(dom, groupName, ip, port));
-=======
-    public void addBeatInfo(String dom, BeatInfo beatInfo) {
-        NAMING_LOGGER.info("[BEAT] adding beat: {} to beat map.", beatInfo);
-        dom2Beat.put(buildKey(dom, beatInfo.getIp(), beatInfo.getPort()), beatInfo);
-        MetricsMonitor.getDom2BeatSizeMonitor().set(dom2Beat.size());
-    }
-
-    public void removeBeatInfo(String dom, String ip, int port) {
-        NAMING_LOGGER.info("[BEAT] removing beat: {}:{}:{} from beat map.", dom, ip, port);
-        dom2Beat.remove(buildKey(dom, ip, port));
->>>>>>> 80c260e2
         MetricsMonitor.getDom2BeatSizeMonitor().set(dom2Beat.size());
     }
 
