--- conflicted
+++ resolved
@@ -683,11 +683,7 @@
         return serviceMap.get(namespaceId);
     }
 
-<<<<<<< HEAD
-    public int getPagedService(String namespaceId, int startPage, int pageSize, String serviceName, String groupName, String containedInstance, List<Service> serviceList) {
-=======
-    public int getPagedService(String namespaceId, int startPage, int pageSize, String keyword, String containedInstance, List<Service> serviceList, boolean hasIpCount) {
->>>>>>> df82ed3c
+    public int getPagedService(String namespaceId, int startPage, int pageSize, String serviceName, String groupName, String containedInstance, List<Service> serviceList, boolean hasIpCount) {
 
         List<Service> matchList;
 
